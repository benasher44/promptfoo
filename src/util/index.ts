import { createHash } from 'crypto';
import { stringify } from 'csv-stringify/sync';
import dotenv from 'dotenv';
import { desc, eq, like, and } from 'drizzle-orm';
import deepEqual from 'fast-deep-equal';
import * as fs from 'fs';
import { globSync } from 'glob';
import yaml from 'js-yaml';
import nunjucks from 'nunjucks';
import * as path from 'path';
import invariant from 'tiny-invariant';
import { getAuthor } from '../accounts';
import { TERMINAL_MAX_WIDTH } from '../constants';
import { getDbSignalPath, getDb } from '../database';
import { datasets, evals, evalsToDatasets, evalsToPrompts, prompts } from '../database/operations';
import { getDirectory, importModule } from '../esm';
import { writeCsvToGoogleSheet } from '../googleSheets';
import logger from '../logger';
import { runDbMigrations } from '../migrate';
import { runPython } from '../python/pythonUtils';
import {
  type EvalWithMetadata,
  type EvaluateResult,
  type EvaluateSummary,
  type EvaluateTable,
  type EvaluateTableOutput,
  type NunjucksFilterMap,
  type PromptWithMetadata,
  type ResultsFile,
  type TestCase,
  type TestCasesWithMetadata,
  type TestCasesWithMetadataPrompt,
  type UnifiedConfig,
  type OutputFile,
  type Prompt,
  type CompletedPrompt,
  type CsvRow,
  type ResultLightweight,
  isApiProvider,
  isProviderOptions,
  OutputFileExtension,
} from '../types';
import { getConfigDirectoryPath } from './config';
import { getNunjucksEngine } from './templates';

const DEFAULT_QUERY_LIMIT = 100;

export async function writeOutput(
  outputPath: string,
  evalId: string | null,
  results: EvaluateSummary,
  config: Partial<UnifiedConfig>,
  shareableUrl: string | null,
) {
  const { data: outputExtension } = OutputFileExtension.safeParse(
    path.extname(outputPath).slice(1).toLowerCase(),
  );
  invariant(
    outputExtension,
    `Unsupported output file format ${outputExtension}. Please use one of: ${OutputFileExtension.options.join(', ')}.`,
  );

  const outputToSimpleString = (output: EvaluateTableOutput) => {
    const passFailText = output.pass ? '[PASS]' : '[FAIL]';
    const namedScoresText = Object.entries(output.namedScores)
      .map(([name, value]) => `${name}: ${value?.toFixed(2)}`)
      .join(', ');
    const scoreText =
      namedScoresText.length > 0
        ? `(${output.score?.toFixed(2)}, ${namedScoresText})`
        : `(${output.score?.toFixed(2)})`;
    const gradingResultText = output.gradingResult
      ? `${output.pass ? 'Pass' : 'Fail'} Reason: ${output.gradingResult.reason}`
      : '';
    return `${passFailText} ${scoreText}

${output.text}

${gradingResultText}`.trim();
  };

  if (outputPath.match(/^https:\/\/docs\.google\.com\/spreadsheets\//)) {
    const rows = results.table.body.map((row) => {
      const csvRow: CsvRow = {};
      results.table.head.vars.forEach((varName, index) => {
        csvRow[varName] = row.vars[index];
      });
      results.table.head.prompts.forEach((prompt, index) => {
        csvRow[prompt.label] = outputToSimpleString(row.outputs[index]);
      });
      return csvRow;
    });
    await writeCsvToGoogleSheet(rows, outputPath);
  } else {
    // Ensure the directory exists
    const outputDir = path.dirname(outputPath);
    if (!fs.existsSync(outputDir)) {
      fs.mkdirSync(outputDir, { recursive: true });
    }

    if (outputExtension === 'csv') {
      const csvOutput = stringify([
        [
          ...results.table.head.vars,
          ...results.table.head.prompts.map((prompt) => `[${prompt.provider}] ${prompt.label}`),
        ],
        ...results.table.body.map((row) => [...row.vars, ...row.outputs.map(outputToSimpleString)]),
      ]);
      fs.writeFileSync(outputPath, csvOutput);
    } else if (outputExtension === 'json') {
      fs.writeFileSync(
        outputPath,
        JSON.stringify({ evalId, results, config, shareableUrl } satisfies OutputFile, null, 2),
      );
    } else if (
      outputExtension === 'yaml' ||
      outputExtension === 'yml' ||
      outputExtension === 'txt'
    ) {
      fs.writeFileSync(outputPath, yaml.dump({ results, config, shareableUrl } as OutputFile));
    } else if (outputExtension === 'html') {
      const template = fs.readFileSync(`${getDirectory()}/tableOutput.html`, 'utf-8');
      const table = [
        [
          ...results.table.head.vars,
          ...results.table.head.prompts.map((prompt) => `[${prompt.provider}] ${prompt.label}`),
        ],
        ...results.table.body.map((row) => [...row.vars, ...row.outputs.map(outputToSimpleString)]),
      ];
      const htmlOutput = getNunjucksEngine().renderString(template, {
        config,
        table,
        results: results.results,
      });
      fs.writeFileSync(outputPath, htmlOutput);
    }
  }
}

export async function writeMultipleOutputs(
  outputPaths: string[],
  evalId: string | null,
  results: EvaluateSummary,
  config: Partial<UnifiedConfig>,
  shareableUrl: string | null,
) {
  await Promise.all(
    outputPaths.map((outputPath) => writeOutput(outputPath, evalId, results, config, shareableUrl)),
  );
}

export function sha256(str: string) {
  return createHash('sha256').update(str).digest('hex');
}

export async function readOutput(outputPath: string): Promise<OutputFile> {
  const ext = path.parse(outputPath).ext.slice(1);

  switch (ext) {
    case 'json':
      return JSON.parse(fs.readFileSync(outputPath, 'utf-8')) as OutputFile;
    default:
      throw new Error(`Unsupported output file format: ${ext} currently only supports json`);
  }
}

/**
 * TODO(ian): Remove this
 * @deprecated Use readLatestResults directly instead.
 */
export function getLatestResultsPath(): string {
  return path.join(getConfigDirectoryPath(), 'output', 'latest.json');
}

export async function writeResultsToDatabase(
  results: EvaluateSummary,
  config: Partial<UnifiedConfig>,
  createdAt?: Date,
): Promise<string> {
  createdAt = createdAt || (results.timestamp ? new Date(results.timestamp) : new Date());
  const evalId = `eval-${createdAt.toISOString().slice(0, 19)}`;
  const db = getDb();

  const promises = [];
  promises.push(
    db
      .insert(evals)
      .values({
        id: evalId,
        createdAt: createdAt.getTime(),
        author: getAuthor(),
        description: config.description,
        config,
        results,
      })
      .onConflictDoNothing()
      .run(),
  );

  logger.debug(`Inserting eval ${evalId}`);

  // Record prompt relation
  for (const prompt of results.table.head.prompts) {
    const label = prompt.label || prompt.display || prompt.raw;
    const promptId = sha256(label);

    promises.push(
      db
        .insert(prompts)
        .values({
          id: promptId,
          prompt: label,
        })
        .onConflictDoNothing()
        .run(),
    );

    promises.push(
      db
        .insert(evalsToPrompts)
        .values({
          evalId,
          promptId,
        })
        .onConflictDoNothing()
        .run(),
    );

    logger.debug(`Inserting prompt ${promptId}`);
  }

  // Record dataset relation
  const datasetId = sha256(JSON.stringify(config.tests || []));
  promises.push(
    db
      .insert(datasets)
      .values({
        id: datasetId,
        tests: config.tests,
      })
      .onConflictDoNothing()
      .run(),
  );

  promises.push(
    db
      .insert(evalsToDatasets)
      .values({
        evalId,
        datasetId,
      })
      .onConflictDoNothing()
      .run(),
  );

  logger.debug(`Inserting dataset ${datasetId}`);

  logger.debug(`Awaiting ${promises.length} promises to database...`);
  await Promise.all(promises);

  // "touch" db signal path
  const filePath = getDbSignalPath();
  try {
    const now = new Date();
    fs.utimesSync(filePath, now, now);
  } catch (err) {
    fs.closeSync(fs.openSync(filePath, 'w'));
  }

  return evalId;
}

/**
 *
 * @returns Last n evals in descending order.
 */
export function listPreviousResults(
  limit: number = DEFAULT_QUERY_LIMIT,
  filterDescription?: string,
  datasetId?: string,
): ResultLightweight[] {
  const db = getDb();
  const query = db
    .select({
      evalId: evals.id,
      createdAt: evals.createdAt,
      description: evals.description,
      config: evals.config,
      datasetId: evalsToDatasets.datasetId,
    })
    .from(evals)
    .leftJoin(evalsToDatasets, eq(evals.id, evalsToDatasets.evalId))
    .where(
      and(
        datasetId ? eq(evalsToDatasets.datasetId, datasetId) : undefined,
        filterDescription ? like(evals.description, `%${filterDescription}%`) : undefined,
      ),
    );

  const results = query.orderBy(desc(evals.createdAt)).limit(limit).all();

  return results.map((result) => ({
    evalId: result.evalId,
    createdAt: result.createdAt,
    description: result.description,
    numTests: result.config.tests?.length || 0,
    datasetId: result.datasetId,
  }));
}

/**
 * @deprecated Used only for migration to sqlite
 */
export function listPreviousResultFilenames_fileSystem(): string[] {
  const directory = path.join(getConfigDirectoryPath(), 'output');
  if (!fs.existsSync(directory)) {
    return [];
  }
  const files = fs.readdirSync(directory);
  const resultsFiles = files.filter((file) => file.startsWith('eval-') && file.endsWith('.json'));
  return resultsFiles.sort((a, b) => {
    const statA = fs.statSync(path.join(directory, a));
    const statB = fs.statSync(path.join(directory, b));
    return statA.birthtime.getTime() - statB.birthtime.getTime(); // sort in ascending order
  });
}

const resultsCache: { [fileName: string]: ResultsFile | undefined } = {};

/**
 * @deprecated Used only for migration to sqlite
 */
export function listPreviousResults_fileSystem(): { fileName: string; description?: string }[] {
  const directory = path.join(getConfigDirectoryPath(), 'output');
  if (!fs.existsSync(directory)) {
    return [];
  }
  const sortedFiles = listPreviousResultFilenames_fileSystem();
  return sortedFiles.map((fileName) => {
    if (!resultsCache[fileName]) {
      try {
        const fileContents = fs.readFileSync(path.join(directory, fileName), 'utf8');
        const data = yaml.load(fileContents) as ResultsFile;
        resultsCache[fileName] = data;
      } catch (error) {
        logger.warn(`Failed to read results from ${fileName}:\n${error}`);
      }
    }
    return {
      fileName,
      description: resultsCache[fileName]?.config.description,
    };
  });
}

export function filenameToDate(filename: string) {
  const dateString = filename.slice('eval-'.length, filename.length - '.json'.length);

  // Replace hyphens with colons where necessary (Windows compatibility).
  const dateParts = dateString.split('T');
  const timePart = dateParts[1].replace(/-/g, ':');
  const formattedDateString = `${dateParts[0]}T${timePart}`;

  const date = new Date(formattedDateString);
  return date;
  /*
  return date.toLocaleDateString('en-US', {
    year: 'numeric',
    month: 'long',
    day: 'numeric',
    hour: '2-digit',
    minute: '2-digit',
    second: '2-digit',
    timeZoneName: 'short',
  });
  */
}

export function dateToFilename(date: Date) {
  return `eval-${date.toISOString().replace(/:/g, '-')}.json`;
}

/**
 * @deprecated Used only for migration to sqlite
 */
export function readResult_fileSystem(
  name: string,
): { id: string; result: ResultsFile; createdAt: Date } | undefined {
  const resultsDirectory = path.join(getConfigDirectoryPath(), 'output');
  const resultsPath = path.join(resultsDirectory, name);
  try {
    const result = JSON.parse(
      fs.readFileSync(fs.realpathSync(resultsPath), 'utf-8'),
    ) as ResultsFile;
    const createdAt = filenameToDate(name);
    return {
      id: sha256(JSON.stringify(result.config)),
      result,
      createdAt,
    };
  } catch (err) {
    logger.error(`Failed to read results from ${resultsPath}:\n${err}`);
  }
}

let attemptedMigration = false;

export async function migrateResultsFromFileSystemToDatabase() {
  if (attemptedMigration) {
    // TODO(ian): Record this bit in the database.
    return;
  }

  // First run db migrations
  logger.debug('Running db migrations...');
  await runDbMigrations();

  const fileNames = listPreviousResultFilenames_fileSystem();
  if (fileNames.length === 0) {
    return;
  }

  logger.info(`🔁 Migrating ${fileNames.length} flat files to local database.`);
  logger.info('This is a one-time operation and may take a minute...');
  attemptedMigration = true;

  const outputDir = path.join(getConfigDirectoryPath(true /* createIfNotExists */), 'output');
  const backupDir = `${outputDir}-backup-${new Date()
    .toISOString()
    .slice(0, 10)
    .replace(/-/g, '')}`;
  try {
    fs.cpSync(outputDir, backupDir, { recursive: true });
    logger.info(`Backup of output directory created at ${backupDir}`);
  } catch (backupError) {
    logger.error(`Failed to create backup of output directory: ${backupError}`);
    return;
  }

  logger.info('Moving files into database...');
  const migrationPromises = fileNames.map(async (fileName) => {
    const fileData = readResult_fileSystem(fileName);
    if (fileData) {
      await writeResultsToDatabase(
        fileData.result.results,
        fileData.result.config,
        filenameToDate(fileName),
      );
      logger.debug(`Migrated ${fileName} to database.`);
      try {
        fs.unlinkSync(path.join(outputDir, fileName));
      } catch (err) {
        logger.warn(`Failed to delete ${fileName} after migration: ${err}`);
      }
    } else {
      logger.warn(`Failed to migrate result ${fileName} due to read error.`);
    }
  });
  await Promise.all(migrationPromises);
  try {
    fs.unlinkSync(getLatestResultsPath());
  } catch (err) {
    logger.warn(`Failed to delete latest.json: ${err}`);
  }
  logger.info('Migration complete. Please restart your web server if it is running.');
}

const RESULT_HISTORY_LENGTH =
  parseInt(process.env.RESULT_HISTORY_LENGTH || '', 10) || DEFAULT_QUERY_LIMIT;

export function cleanupOldFileResults(remaining = RESULT_HISTORY_LENGTH) {
  const sortedFilenames = listPreviousResultFilenames_fileSystem();
  for (let i = 0; i < sortedFilenames.length - remaining; i++) {
    fs.unlinkSync(path.join(getConfigDirectoryPath(), 'output', sortedFilenames[i]));
  }
}

export async function readResult(
  id: string,
): Promise<{ id: string; result: ResultsFile; createdAt: Date } | undefined> {
  const db = getDb();
  try {
    const evalResult = await db
      .select({
        id: evals.id,
        createdAt: evals.createdAt,
        author: evals.author,
        results: evals.results,
        config: evals.config,
        datasetId: evalsToDatasets.datasetId,
      })
      .from(evals)
      .leftJoin(evalsToDatasets, eq(evals.id, evalsToDatasets.evalId))
      .where(eq(evals.id, id))
      .execute();

    if (evalResult.length === 0) {
      return undefined;
    }

    const { id: resultId, createdAt, results, config, author, datasetId } = evalResult[0];
    const result: ResultsFile = {
      version: 3,
      createdAt: new Date(createdAt).toISOString().slice(0, 10),
      author,
      results,
      config,
      datasetId,
    };
    return {
      id: resultId,
      result,
      createdAt: new Date(createdAt),
    };
  } catch (err) {
    logger.error(`Failed to read result with ID ${id} from database:\n${err}`);
  }
}

export async function updateResult(
  id: string,
  newConfig?: Partial<UnifiedConfig>,
  newTable?: EvaluateTable,
): Promise<void> {
  const db = getDb();
  try {
    // Fetch the existing eval data from the database
    const existingEval = await db
      .select({
        config: evals.config,
        results: evals.results,
      })
      .from(evals)
      .where(eq(evals.id, id))
      .limit(1)
      .all();

    if (existingEval.length === 0) {
      logger.error(`Eval with ID ${id} not found.`);
      return;
    }

    const evalData = existingEval[0];
    if (newConfig) {
      evalData.config = newConfig;
    }
    if (newTable) {
      evalData.results.table = newTable;
    }

    await db
      .update(evals)
      .set({
        description: evalData.config.description,
        config: evalData.config,
        results: evalData.results,
      })
      .where(eq(evals.id, id))
      .run();

    logger.info(`Updated eval with ID ${id}`);
  } catch (err) {
    logger.error(`Failed to update eval with ID ${id}:\n${err}`);
  }
}

export async function readLatestResults(
  filterDescription?: string,
): Promise<ResultsFile | undefined> {
  const db = getDb();
  let latestResults = await db
    .select({
      id: evals.id,
      createdAt: evals.createdAt,
      author: evals.author,
      description: evals.description,
      results: evals.results,
      config: evals.config,
    })
    .from(evals)
    .orderBy(desc(evals.createdAt))
    .limit(1);

  if (filterDescription) {
    const regex = new RegExp(filterDescription, 'i');
    latestResults = latestResults.filter((result) => regex.test(result.description || ''));
  }

  if (!latestResults.length) {
    return undefined;
  }

  const latestResult = latestResults[0];
  return {
    version: 3,
    createdAt: new Date(latestResult.createdAt).toISOString(),
    author: latestResult.author,
    results: latestResult.results,
    config: latestResult.config,
  };
}

export async function getPromptsWithPredicate(
  predicate: (result: ResultsFile) => boolean,
  limit: number,
): Promise<PromptWithMetadata[]> {
  // TODO(ian): Make this use a proper database query
  const db = getDb();
  const evals_ = await db
    .select({
      id: evals.id,
      createdAt: evals.createdAt,
      author: evals.author,
      results: evals.results,
      config: evals.config,
    })
    .from(evals)
    .limit(limit)
    .all();

  const groupedPrompts: { [hash: string]: PromptWithMetadata } = {};

  for (const eval_ of evals_) {
    const createdAt = new Date(eval_.createdAt).toISOString();
    const resultWrapper: ResultsFile = {
      version: 3,
      createdAt,
      author: eval_.author,
      results: eval_.results,
      config: eval_.config,
    };
    if (predicate(resultWrapper)) {
      for (const prompt of resultWrapper.results.table.head.prompts) {
        const promptId = sha256(prompt.raw);
        const datasetId = resultWrapper.config.tests
          ? sha256(JSON.stringify(resultWrapper.config.tests))
          : '-';
        if (promptId in groupedPrompts) {
          groupedPrompts[promptId].recentEvalDate = new Date(
            Math.max(
              groupedPrompts[promptId].recentEvalDate.getTime(),
              new Date(createdAt).getTime(),
            ),
          );
          groupedPrompts[promptId].count += 1;
          groupedPrompts[promptId].evals.push({
            id: eval_.id,
            datasetId,
            metrics: prompt.metrics,
          });
        } else {
          groupedPrompts[promptId] = {
            count: 1,
            id: promptId,
            prompt,
            recentEvalDate: new Date(createdAt),
            recentEvalId: eval_.id,
            evals: [
              {
                id: eval_.id,
                datasetId,
                metrics: prompt.metrics,
              },
            ],
          };
        }
      }
    }
  }

  return Object.values(groupedPrompts);
}

export function getPromptsForTestCasesHash(
  testCasesSha256: string,
  limit: number = DEFAULT_QUERY_LIMIT,
) {
  return getPromptsWithPredicate((result) => {
    const testsJson = JSON.stringify(result.config.tests);
    const hash = sha256(testsJson);
    return hash === testCasesSha256;
  }, limit);
}

export function getPromptsForTestCases(testCases: TestCase[]) {
  const testCasesJson = JSON.stringify(testCases);
  const testCasesSha256 = sha256(testCasesJson);
  return getPromptsForTestCasesHash(testCasesSha256);
}

export async function getTestCasesWithPredicate(
  predicate: (result: ResultsFile) => boolean,
  limit: number,
): Promise<TestCasesWithMetadata[]> {
  const db = getDb();
  const evals_ = await db
    .select({
      id: evals.id,
      createdAt: evals.createdAt,
      author: evals.author,
      results: evals.results,
      config: evals.config,
    })
    .from(evals)
    .limit(limit)
    .all();

  const groupedTestCases: { [hash: string]: TestCasesWithMetadata } = {};

  for (const eval_ of evals_) {
    const createdAt = new Date(eval_.createdAt).toISOString();
    const resultWrapper: ResultsFile = {
      version: 3,
      createdAt,
      author: eval_.author,
      results: eval_.results,
      config: eval_.config,
    };
    const testCases = resultWrapper.config.tests;
    if (testCases && predicate(resultWrapper)) {
      const evalId = eval_.id;
      const datasetId = sha256(JSON.stringify(testCases));
      if (datasetId in groupedTestCases) {
        groupedTestCases[datasetId].recentEvalDate = new Date(
          Math.max(groupedTestCases[datasetId].recentEvalDate.getTime(), eval_.createdAt),
        );
        groupedTestCases[datasetId].count += 1;
        const newPrompts = resultWrapper.results.table.head.prompts.map((prompt) => ({
          id: sha256(prompt.raw),
          prompt,
          evalId,
        }));
        const promptsById: Record<string, TestCasesWithMetadataPrompt> = {};
        for (const prompt of groupedTestCases[datasetId].prompts.concat(newPrompts)) {
          if (!(prompt.id in promptsById)) {
            promptsById[prompt.id] = prompt;
          }
        }
        groupedTestCases[datasetId].prompts = Object.values(promptsById);
      } else {
        const newPrompts = resultWrapper.results.table.head.prompts.map((prompt) => ({
          id: sha256(prompt.raw),
          prompt,
          evalId,
        }));
        const promptsById: Record<string, TestCasesWithMetadataPrompt> = {};
        for (const prompt of newPrompts) {
          if (!(prompt.id in promptsById)) {
            promptsById[prompt.id] = prompt;
          }
        }
        groupedTestCases[datasetId] = {
          id: datasetId,
          count: 1,
          testCases,
          recentEvalDate: new Date(createdAt),
          recentEvalId: evalId,
          prompts: Object.values(promptsById),
        };
      }
    }
  }

  return Object.values(groupedTestCases);
}

export function getPrompts(limit: number = DEFAULT_QUERY_LIMIT) {
  return getPromptsWithPredicate(() => true, limit);
}

export async function getTestCases(limit: number = DEFAULT_QUERY_LIMIT) {
  return getTestCasesWithPredicate(() => true, limit);
}

export async function getPromptFromHash(hash: string) {
  const prompts = await getPrompts();
  for (const prompt of prompts) {
    if (prompt.id.startsWith(hash)) {
      return prompt;
    }
  }
  return undefined;
}

export async function getDatasetFromHash(hash: string) {
  const datasets = await getTestCases();
  for (const dataset of datasets) {
    if (dataset.id.startsWith(hash)) {
      return dataset;
    }
  }
  return undefined;
}

export async function getEvalsWithPredicate(
  predicate: (result: ResultsFile) => boolean,
  limit: number,
): Promise<EvalWithMetadata[]> {
  const db = getDb();
  const evals_ = await db
    .select({
      id: evals.id,
      createdAt: evals.createdAt,
      author: evals.author,
      results: evals.results,
      config: evals.config,
      description: evals.description,
    })
    .from(evals)
    .orderBy(desc(evals.createdAt))
    .limit(limit)
    .all();

  const ret: EvalWithMetadata[] = [];

  for (const eval_ of evals_) {
    const createdAt = new Date(eval_.createdAt).toISOString();
    const resultWrapper: ResultsFile = {
      version: 3,
      createdAt: createdAt,
      author: eval_.author,
      results: eval_.results,
      config: eval_.config,
    };
    if (predicate(resultWrapper)) {
      const evalId = eval_.id;
      ret.push({
        id: evalId,
        date: new Date(eval_.createdAt),
        config: eval_.config,
        results: eval_.results,
        description: eval_.description || undefined,
      });
    }
  }

  return ret;
}

export async function getEvals(limit: number = DEFAULT_QUERY_LIMIT) {
  return getEvalsWithPredicate(() => true, limit);
}

export async function getEvalFromId(hash: string) {
  const evals_ = await getEvals();
  for (const eval_ of evals_) {
    if (eval_.id.startsWith(hash)) {
      return eval_;
    }
  }
  return undefined;
}

export async function deleteEval(evalId: string) {
  const db = getDb();
  await db.transaction(async () => {
    // We need to clean up foreign keys first. We don't have onDelete: 'cascade' set on all these relationships.
    await db.delete(evalsToPrompts).where(eq(evalsToPrompts.evalId, evalId)).run();
    await db.delete(evalsToDatasets).where(eq(evalsToDatasets.evalId, evalId)).run();

    // Finally, delete the eval record
    const deletedIds = await db.delete(evals).where(eq(evals.id, evalId)).run();
    if (deletedIds.changes === 0) {
      throw new Error(`Eval with ID ${evalId} not found`);
    }
  });
}

export async function readFilters(
  filters: Record<string, string>,
  basePath: string = '',
): Promise<NunjucksFilterMap> {
  const ret: NunjucksFilterMap = {};
  for (const [name, filterPath] of Object.entries(filters)) {
    const globPath = path.join(basePath, filterPath);
    const filePaths = globSync(globPath, {
      windowsPathsNoEscape: true,
    });
    for (const filePath of filePaths) {
      const finalPath = path.resolve(filePath);
      ret[name] = await importModule(finalPath);
    }
  }
  return ret;
}

export function printBorder() {
  const border = '='.repeat(TERMINAL_MAX_WIDTH);
  logger.info(border);
}

export async function transformOutput(
  codeOrFilepath: string,
  output: string | object | undefined,
  context: { vars?: Record<string, string | object | undefined>; prompt: Partial<Prompt> },
) {
  let postprocessFn;
  if (codeOrFilepath.startsWith('file://')) {
    const filePath = codeOrFilepath.slice('file://'.length);
    if (
      codeOrFilepath.endsWith('.js') ||
      codeOrFilepath.endsWith('.cjs') ||
      codeOrFilepath.endsWith('.mjs')
    ) {
      const requiredModule = await importModule(filePath);
      if (typeof requiredModule === 'function') {
        postprocessFn = requiredModule;
      } else if (requiredModule.default && typeof requiredModule.default === 'function') {
        postprocessFn = requiredModule.default;
      } else {
        throw new Error(
          `Transform ${filePath} must export a function or have a default export as a function`,
        );
      }
    } else if (codeOrFilepath.endsWith('.py')) {
      postprocessFn = async (
        output: string,
        context: { vars: Record<string, string | object> },
      ) => {
        return runPython(filePath, 'get_transform', [output, context]);
      };
    } else {
      throw new Error(`Unsupported transform file format: ${codeOrFilepath}`);
    }
  } else {
    postprocessFn = new Function(
      'output',
      'context',
      codeOrFilepath.includes('\n') ? codeOrFilepath : `return ${codeOrFilepath}`,
    );
  }
  const ret = await Promise.resolve(postprocessFn(output, context));
  if (ret == null) {
    throw new Error(`Transform function did not return a value\n\n${codeOrFilepath}`);
  }
  return ret;
}

export function setupEnv(envPath: string | undefined) {
  if (envPath) {
    logger.info(`Loading environment variables from ${envPath}`);
    dotenv.config({ path: envPath });
  } else {
    dotenv.config();
  }
}

export type StandaloneEval = CompletedPrompt & {
  evalId: string;
  datasetId: string | null;
  promptId: string | null;
};

export function getStandaloneEvals(limit: number = DEFAULT_QUERY_LIMIT): StandaloneEval[] {
  const db = getDb();
  const results = db
    .select({
      evalId: evals.id,
      description: evals.description,
      config: evals.config,
      results: evals.results,
      promptId: evalsToPrompts.promptId,
      datasetId: evalsToDatasets.datasetId,
    })
    .from(evals)
    .leftJoin(evalsToPrompts, eq(evals.id, evalsToPrompts.evalId))
    .leftJoin(evalsToDatasets, eq(evals.id, evalsToDatasets.evalId))
    .orderBy(desc(evals.createdAt))
    .limit(limit)
    .all();

  const flatResults: StandaloneEval[] = [];
  results.forEach((result) => {
    const table = result.results.table;
    table.head.prompts.forEach((col) => {
      flatResults.push({
        evalId: result.evalId,
        promptId: result.promptId,
        datasetId: result.datasetId,
        ...col,
      });
    });
  });
  return flatResults;
}

export function providerToIdentifier(provider: TestCase['provider']): string | undefined {
  if (isApiProvider(provider)) {
    return provider.id();
  } else if (isProviderOptions(provider)) {
    return provider.id;
  }

  return provider;
}

export function varsMatch(
  vars1: Record<string, string | string[] | object> | undefined,
  vars2: Record<string, string | string[] | object> | undefined,
) {
  return deepEqual(vars1, vars2);
}

export function resultIsForTestCase(result: EvaluateResult, testCase: TestCase): boolean {
  const providersMatch = testCase.provider
    ? providerToIdentifier(testCase.provider) === providerToIdentifier(result.provider)
    : true;

  return varsMatch(testCase.vars, result.vars) && providersMatch;
}

<<<<<<< HEAD
export function safeJsonStringify(value: any, prettyPrint: boolean = false): string {
  // Prevent circular references
  const cache = new Set();
  const space = prettyPrint ? 2 : undefined;
  return JSON.stringify(
    value,
    (key, val) => {
      if (typeof val === 'object' && val !== null) {
        if (cache.has(val)) return val;
        cache.add(val);
      }
      return val;
    },
    space,
  );
}

=======
>>>>>>> 62257648
export function renderVarsInObject<T>(obj: T, vars?: Record<string, string | object>): T {
  // Renders nunjucks template strings with context variables
  if (!vars || process.env.PROMPTFOO_DISABLE_TEMPLATING) {
    return obj;
  }
  if (typeof obj === 'string') {
    return nunjucks.renderString(obj, vars) as unknown as T;
  }
  if (Array.isArray(obj)) {
    return obj.map((item) => renderVarsInObject(item, vars)) as unknown as T;
  }
  if (typeof obj === 'object' && obj !== null) {
    const result: Record<string, unknown> = {};
    for (const key in obj) {
      result[key] = renderVarsInObject((obj as Record<string, unknown>)[key], vars);
    }
    return result as T;
  } else if (typeof obj === 'function') {
    const fn = obj as Function;
    return renderVarsInObject(fn({ vars }) as T);
  }
  return obj;
}

export function extractJsonObjects(str: string): object[] {
  // This will extract all json objects from a string

  const jsonObjects = [];
  let openBracket = str.indexOf('{');
  let closeBracket = str.indexOf('}', openBracket);
  // Iterate over the string until we find a valid JSON-like pattern
  // Iterate over all trailing } until the contents parse as json
  while (openBracket !== -1) {
    const jsonStr = str.slice(openBracket, closeBracket + 1);
    try {
      jsonObjects.push(JSON.parse(jsonStr));
      // This is a valid JSON object, so start looking for
      // an opening bracket after the last closing bracket
      openBracket = str.indexOf('{', closeBracket + 1);
      closeBracket = str.indexOf('}', openBracket);
    } catch (err) {
      // Not a valid object, move on to the next closing bracket
      closeBracket = str.indexOf('}', closeBracket + 1);
      while (closeBracket === -1) {
        // No closing brackets made a valid json object, so
        // start looking with the next opening bracket
        openBracket = str.indexOf('{', openBracket + 1);
        closeBracket = str.indexOf('}', openBracket);
      }
    }
  }
  return jsonObjects;
}

/**
 * Parses a file path or glob pattern to extract function names and file extensions.
 * Function names can be specified in the filename like this:
 * prompt.py:myFunction or prompts.js:myFunction.
 * @param basePath - The base path for file resolution.
 * @param promptPath - The path or glob pattern.
 * @returns Parsed details including function name, file extension, and directory status.
 */
export function parsePathOrGlob(
  basePath: string,
  promptPath: string,
): {
  extension?: string;
  functionName?: string;
  isPathPattern: boolean;
  filePath: string;
} {
  if (promptPath.startsWith('file://')) {
    promptPath = promptPath.slice(7);
  }
  const filePath = path.resolve(basePath, promptPath);

  let stats;
  try {
    stats = fs.statSync(filePath);
  } catch (err) {
    if (process.env.PROMPTFOO_STRICT_FILES) {
      throw err;
    }
  }

  let filename = path.relative(basePath, filePath);
  let functionName: string | undefined;

  if (filename.includes(':')) {
    const splits = filename.split(':');
    if (splits[0] && ['.js', '.cjs', '.mjs', '.py'].some((ext) => splits[0].endsWith(ext))) {
      [filename, functionName] = splits;
    }
  }

  const isPathPattern = stats?.isDirectory() || /[*?{}\[\]]/.test(filePath); // glob pattern
  const safeFilename = path.relative(
    basePath,
    path.isAbsolute(filename) ? filename : path.resolve(basePath, filename),
  );
  return {
    extension: isPathPattern ? undefined : path.parse(safeFilename).ext,
    filePath: safeFilename.startsWith(basePath) ? safeFilename : path.join(basePath, safeFilename),
    functionName,
    isPathPattern,
  };
}<|MERGE_RESOLUTION|>--- conflicted
+++ resolved
@@ -1009,26 +1009,6 @@
   return varsMatch(testCase.vars, result.vars) && providersMatch;
 }
 
-<<<<<<< HEAD
-export function safeJsonStringify(value: any, prettyPrint: boolean = false): string {
-  // Prevent circular references
-  const cache = new Set();
-  const space = prettyPrint ? 2 : undefined;
-  return JSON.stringify(
-    value,
-    (key, val) => {
-      if (typeof val === 'object' && val !== null) {
-        if (cache.has(val)) return val;
-        cache.add(val);
-      }
-      return val;
-    },
-    space,
-  );
-}
-
-=======
->>>>>>> 62257648
 export function renderVarsInObject<T>(obj: T, vars?: Record<string, string | object>): T {
   // Renders nunjucks template strings with context variables
   if (!vars || process.env.PROMPTFOO_DISABLE_TEMPLATING) {
